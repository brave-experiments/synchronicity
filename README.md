--- conflicted
+++ resolved
@@ -63,19 +63,11 @@
 
 To integrate Brave sync on a platform (iOS, Android, Laptop):
 
-<<<<<<< HEAD
-1. Fork this repo
-2. Edit `client/config.js` and set `clientOrigin` to the origin where the sync
-   webview will be running, if something other than `http://localhost:8000`.
-3. Edit `corsOptions` in `server/users.js` to add the origin from Step 2.
-   Open a PR in brave/sync with this change. Once accepted, the production sync
-=======
 1. Make a new branch.
 2. Edit `client/config.js` and set `clientOrigin` to the origin where the sync
    webview will be running, if something other than `http://localhost:8000`.
 3. Edit `corsOptions` in `server/users.js` to add the origin from Step 2.
    Open a PR on master with this change. Once accepted, the production sync
->>>>>>> f5155a9f
    server will be able to accept requests from your platform.
 4. In the main browser process, implement an IPC message handler as specified
    in `client/constants/messages.js`.
