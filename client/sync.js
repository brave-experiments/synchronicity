--- conflicted
+++ resolved
@@ -1,13 +1,9 @@
 'use strict'
 
 const initializer = require('./init')
-<<<<<<< HEAD
-const config = require('./config')
-=======
 const RequestUtil = require('./requestUtil')
 const messages = require('./constants/messages')
 const proto = require('./constants/proto')
->>>>>>> f5155a9f
 const serializer = require('../lib/serializer')
 const crypto = require('../lib/crypto')
 
@@ -21,13 +17,10 @@
 var clientDeviceId = null
 var clientUserId = null
 var clientKeys = {}
-<<<<<<< HEAD
-=======
 var config = {}
 
 // aws sdk requests class
 var requester = {}
->>>>>>> f5155a9f
 
 /**
  * Logs stuff on the visible HTML page.
@@ -53,12 +46,8 @@
   if (clientSerializer === null) {
     throw new Error('Serializer not initialized.')
   }
-<<<<<<< HEAD
-  const request = new window.Request(`${serverUrl}/${clientUserId}/credentials`, {
-=======
   const userId = window.encodeURIComponent(clientUserId)
   const request = new window.Request(`${serverUrl}/${userId}/credentials`, {
->>>>>>> f5155a9f
     method: 'POST',
     body: crypto.sign(clientSerializer.stringToByteArray(now), clientKeys.secretKey)
   })
@@ -133,51 +122,25 @@
   const keys = values[1].keys
   const deviceId = values[1].deviceId
   clientKeys = keys
-<<<<<<< HEAD
-=======
   config = values[1].config
->>>>>>> f5155a9f
   if (deviceId instanceof Uint8Array && deviceId.length === 1) {
     clientDeviceId = deviceId
     logSync(`initialized deviceId ${deviceId[0]}`)
   }
   if (keys.publicKey instanceof Uint8Array) {
-<<<<<<< HEAD
-    clientUserId = window.encodeURIComponent(window.btoa(String.fromCharCode.apply(null, keys.publicKey)))
-=======
     clientUserId = window.btoa(String.fromCharCode.apply(null, keys.publicKey))
->>>>>>> f5155a9f
   }
   if (!clientUserId || !clientKeys.secretKey) {
     throw new Error('Missing userID or keys')
   }
-<<<<<<< HEAD
-=======
   if (!config || !config.serverUrl || typeof config.apiVersion !== 'string') {
     throw new Error('Missing client env configuration')
   }
->>>>>>> f5155a9f
   logSync(`initialized userId ${clientUserId}`)
 })
   .then(() => {
     return getAWSCredentials()
   })
-<<<<<<< HEAD
-  .then((response) => {
-    if (!response.ok) {
-      throw new Error('server response ' + response.status)
-    }
-  })
-  .catch((e) => { logSync('could not get AWS credentials: ' + e, ERROR) })
-  .then(() => {
-    logSync('successfully authenticated userId ' + clientUserId)
-    return maybeSetDeviceId()
-  })
-  .catch((e) => { logSync('could not register device ID ' + e, ERROR) })
-  .then(() => {
-    startSync()
-  })
-=======
   .then(() => {
     logSync('successfully authenticated userId: ' + clientUserId)
     logSync('using AWS bucket: ' + requester.bucket)
@@ -190,5 +153,4 @@
       startSync()
     }
   })
-  .catch((e) => { logSync('could not init sync: ' + e, ERROR) })
->>>>>>> f5155a9f
+  .catch((e) => { logSync('could not init sync: ' + e, ERROR) })